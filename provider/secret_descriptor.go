package provider

import (
	"fmt"
	"os"
	"path/filepath"
	"regexp"
	"strings"

	"github.com/aws/aws-sdk-go/aws/arn"
	"sigs.k8s.io/yaml"
)

// An RE pattern to check for bad paths
var badPathRE = regexp.MustCompile("(/\\.\\./)|(^\\.\\./)|(/\\.\\.$)")

// An individual record from the mount request indicating the secret to be
// fetched and mounted.
type SecretDescriptor struct {

	// Name of the secret
	ObjectName string `json:"objectName"`

	// Optional base file name in which to store the secret (use ObjectName if nil).
	ObjectAlias string `json:"objectAlias"`

	// Optional version id of the secret (default to latest).
	ObjectVersion string `json:"objectVersion"`

	// Optional version/stage label of the secret (defaults to latest).
	ObjectVersionLabel string `json:"objectVersionLabel"`

	// One of secretsmanager or ssmparameter (not required when using full secrets manager ARN).
	ObjectType string `json:"objectType"`

	// Optional array to specify what json key value pairs to extract from a secret and mount as individual secrets
	JMESPath []JMESPathEntry `json:"jmesPath"`

<<<<<<< HEAD
	// Optional Go template to use for transforming the secret value
	ObjectTemplate string `json:objectTemplate`
=======
	// Optional failover object
	FailoverObject FailoverObjectEntry `json:"failoverObject"`
>>>>>>> 41dc61e8

	// Path translation character (not part of YAML spec).
	translate string `json:"-"`

	// Mount point directory (not part of YAML spec).
	mountDir string `json:"-"`
}

//An individual json key value pair to mount
type JMESPathEntry struct {
	//JMES path to use for retrieval
	Path string `json:"path"`

	//File name in which to store the secret in.
	ObjectAlias string `json:"objectAlias"`
}

//An individual json key value pair to mount
type FailoverObjectEntry struct {
	// Optional name of the failover secret
	ObjectName string `json:"objectName"`

	// Optional version id of the secret (default to latest).
	ObjectVersion string `json:"objectVersion"`

	// Optional version/stage label of the secret (defaults to latest).
	ObjectVersionLabel string `json:"objectVersionLabel"`
}

// Enum of supported secret types
//
type SecretType int

const (
	SSMParameter SecretType = iota
	SecretsManager
)

func (sType SecretType) String() string {
	return []string{"ssmparameter", "secretsmanager"}[sType]
}

// Private map of allowed objectType and associated ARN type. Used for
// validating and converting ARNs and objectType.
var typeMap = map[string]SecretType{
	"secretsmanager": SecretsManager,
	"ssmparameter":   SSMParameter,
	"ssm":            SSMParameter,
}

// Returns the file name where the secrets are to be written.
//
// Uses either the ObjectName or ObjectAlias to construct the file name.
//
func (p *SecretDescriptor) GetFileName() (path string) {
	fileName := p.ObjectName
	if len(p.ObjectAlias) != 0 {
		fileName = p.ObjectAlias
	}

	// Translate slashes to underscore if required.
	if len(p.translate) != 0 {
		fileName = strings.ReplaceAll(fileName, string(os.PathSeparator), p.translate)
	} else {
		fileName = strings.TrimLeft(fileName, string(os.PathSeparator)) // Strip leading slash
	}

	return fileName
}

// Return the mount point directory
//
// Return the mount point directory pass in by the driver in the mount request.
//
func (p *SecretDescriptor) GetMountDir() string {
	return p.mountDir
}

// Get the full path name (mount point + file) of the file where the seret is stored.
//
// Returns a path name composed of the mount point and the file name.
//
func (p *SecretDescriptor) GetMountPath() string {
	return filepath.Join(p.GetMountDir(), p.GetFileName())
}

//Return the object type (ssmparameter, secretsmanager, or ssm)
func (p *SecretDescriptor) getObjectType() (otype string) {
	oType := p.ObjectType
	if len(oType) == 0 {
		oType = strings.Split(p.ObjectName, ":")[2] // Other checks guarantee ARN
	}
	return oType
}

// Returns the secret type (ssmparameter or secretsmanager).
//
// If the ObjectType is not specified, a full ARN must be present in the
// ObjectName so this method pulls the type from the ARN when ObjectType is
// not specified.
//
func (p *SecretDescriptor) GetSecretType() (stype SecretType) {

	// If no objectType, use ARN (but convert ssm to ssmparameter). Note that
	// SSM does not actually allow ARNs but we convert anyway for other checks.
	sType := p.getObjectType()

	return typeMap[sType]
}

//Return a descriptor for a jmes object entry within the secret
func (p *SecretDescriptor) getJmesEntrySecretDescriptor(j *JMESPathEntry) (d SecretDescriptor) {
	return SecretDescriptor{
		ObjectAlias: j.ObjectAlias,
		ObjectType:  p.getObjectType(),
		translate:   p.translate,
		mountDir:    p.mountDir,
	}
}

// Returns the secret name for the current descriptor.
//
// The current secret name will resolve to the ObjectName if not in failover,
//  and will resolve the the backup ARN if in failover.
//
func (p *SecretDescriptor) GetSecretName(useFailoverRegion bool) (secretName string) {
	if len(p.FailoverObject.ObjectName) > 0 && useFailoverRegion {
		return p.FailoverObject.ObjectName
	}
	return p.ObjectName
}

// Return the ObjectVersionLabel
//
func (p *SecretDescriptor) GetObjectVersionLabel(useFailoverRegion bool) (secretName string) {
	if len(p.FailoverObject.ObjectVersionLabel) > 0 && useFailoverRegion {
		return p.FailoverObject.ObjectVersionLabel
	}
	return p.ObjectVersionLabel
}

// Return the ObjectVersion
//
func (p *SecretDescriptor) GetObjectVersion(useFailoverRegion bool) (secretName string) {
	if len(p.FailoverObject.ObjectVersion) > 0 && useFailoverRegion {
		return p.FailoverObject.ObjectVersion
	}
	return p.ObjectVersion
}

// Private helper to validate the contents of SecretDescriptor.
//
// This method is used to validate input before it is used by the rest of the
// plugin.
//
func (p *SecretDescriptor) validateSecretDescriptor(regions []string) error {

	if len(p.ObjectName) == 0 {
		return fmt.Errorf("Object name must be specified")
	}

	err := p.validateObjectName(p.ObjectName, p.ObjectType, regions[0])
	if err != nil {
		return err
	}

	// Can only use objectVersion or objectVersionLabel for SSM not both
	if p.GetSecretType() == SSMParameter && len(p.ObjectVersion) != 0 && len(p.ObjectVersionLabel) != 0 {
		return fmt.Errorf("ssm parameters can not specify both objectVersion and objectVersionLabel: %s", p.ObjectName)
	}

	// Do not allow ../ in a path when translation is turned off
	if badPathRE.MatchString(p.GetFileName()) {
		return fmt.Errorf("path can not contain ../: %s", p.ObjectName)
	}

	//ensure each jmesPath entry has a path and an objectalias
	for _, jmesPathEntry := range p.JMESPath {
		if len(jmesPathEntry.Path) == 0 {
			return fmt.Errorf("Path must be specified for JMES object")
		}

		if len(jmesPathEntry.ObjectAlias) == 0 {
			return fmt.Errorf("Object alias must be specified for JMES object")
		}
	}

	if len(p.FailoverObject.ObjectName) > 0 {
		// Backup arns require object alias to be set.
		if len(p.ObjectAlias) == 0 {
			return fmt.Errorf("object alias must be specified for objects with failover entries: %s", p.ObjectName)
		}

		// Our regions must exist
		if len(regions) < 2 {
			return fmt.Errorf("failover object allowed only when failover region is defined: %s", p.ObjectName)
		}

		err := p.validateObjectName(p.FailoverObject.ObjectName, p.ObjectType, regions[1])
		if err != nil {
			return err
		}

		// Can only use objectVersion or objectVersionLabel for SSM not both
		if p.GetSecretType() == SSMParameter && len(p.FailoverObject.ObjectVersion) != 0 && len(p.FailoverObject.ObjectVersionLabel) != 0 {
			return fmt.Errorf("ssm parameters can not specify both objectVersion and objectVersionLabel: %s", p.ObjectName)
		}

		if p.FailoverObject.ObjectVersion != p.ObjectVersion {
			return fmt.Errorf("object versions must match between primary and failover regions: %s", p.ObjectName)
		}
	}

	return nil
}

// Private helper to validate an objectname.
//
// This function validates the objectname string, and makes sure it matches the
//  corresponding 'objectType' and 'region'.
//
func (p *SecretDescriptor) validateObjectName(objectName string, objectType string, region string) (err error) {
	var objARN arn.ARN

	// Validate if ARNs
	hasARN := strings.HasPrefix(objectName, "arn:")
	if hasARN {
		objARN, err = arn.Parse(objectName)
		if err != nil {
			return fmt.Errorf("Invalid ARN format in object name: %s", objectName)
		}
	}

	// If has an ARN, validate that it matches the primary region
	if hasARN && objARN.Region != region {
		return fmt.Errorf("ARN region must match region %s: %s", region, objectName)
	}

	// Make sure either objectType is used or a full ARN is specified
	if len(objectType) == 0 && !hasARN {
		return fmt.Errorf("Must use objectType when a full ARN is not specified: %s", objectName)
	}

	// Make sure the ARN is for a supported service
	_, ok := typeMap[objARN.Service]
	if len(objectType) == 0 && !ok {
		return fmt.Errorf("Invalid service in ARN: %s", objARN.Service)
	}

	// Make sure objectType is one we understand
	_, ok = typeMap[objectType]
	if len(objectType) != 0 && (!ok || objectType == "ssm") {
		return fmt.Errorf("Invalid objectType: %s", objectType)
	}

	// If both ARN and objectType are used make sure they agree
	if len(objectType) != 0 && hasARN && typeMap[objectType] != typeMap[objARN.Service] {
		return fmt.Errorf("objectType does not match ARN: %s", objectName)
	}

	return nil
}

// Group requested objects by secret type and return a map (keyed by secret type) of slices of requests.
//
// This function will parse the objects array specified in the
// SecretProviderClass passed on the mount request. All entries will be
// validated. The object will be grouped into slices based on GetSecretType()
// and returned in a map keyed by secret type. This is to allow batching of
// requests.
//
func NewSecretDescriptorList(mountDir, translate, objectSpec string, regions []string) (
	desc map[SecretType][]*SecretDescriptor,
	e error,
) {

	// See if we should substitite underscore for slash
	if len(translate) == 0 {
		translate = "_" // Use default
	} else if strings.ToLower(translate) == "false" {
		translate = "" // Turn it off.
	} else if len(translate) != 1 {
		return nil, fmt.Errorf("pathTranslation must be either 'False' or a single character string")
	}

	// Unpack the SecretProviderClass mount specification
	descriptors := make([]*SecretDescriptor, 0)
	err := yaml.Unmarshal([]byte(objectSpec), &descriptors)
	if err != nil {
		return nil, fmt.Errorf("Failed to load SecretProviderClass: %+v", err)
	}

	// Validate each record and check for duplicates
	groups := make(map[SecretType][]*SecretDescriptor, 0)
	names := make(map[string]bool)
	for _, descriptor := range descriptors {

		descriptor.translate = translate
		descriptor.mountDir = mountDir
		err = descriptor.validateSecretDescriptor(regions)
		if err != nil {
			return nil, err
		}

		// Group secrets of the same type together to allow batching requests
		sType := descriptor.GetSecretType()
		groups[sType] = append(groups[sType], descriptor)

		// Check for duplicate names
		if names[descriptor.ObjectName] {
			return nil, fmt.Errorf("Name already in use for objectName: %s", descriptor.ObjectName)
		}
		names[descriptor.ObjectName] = true

		if len(descriptor.ObjectAlias) > 0 {
			if names[descriptor.ObjectAlias] {
				return nil, fmt.Errorf("Name already in use for objectAlias: %s", descriptor.ObjectAlias)
			}
			names[descriptor.ObjectAlias] = true
		}

		if len(descriptor.JMESPath) == 0 { //jmesPath not used. No more checks
			continue
		}

		for _, jmesPathEntry := range descriptor.JMESPath {
			if names[jmesPathEntry.ObjectAlias] {
				return nil, fmt.Errorf("Name already in use for objectAlias: %s", jmesPathEntry.ObjectAlias)
			}

			names[jmesPathEntry.ObjectAlias] = true
		}

	}

	return groups, nil
}<|MERGE_RESOLUTION|>--- conflicted
+++ resolved
@@ -36,13 +36,11 @@
 	// Optional array to specify what json key value pairs to extract from a secret and mount as individual secrets
 	JMESPath []JMESPathEntry `json:"jmesPath"`
 
-<<<<<<< HEAD
+	// Optional failover object
+	FailoverObject FailoverObjectEntry `json:"failoverObject"`
+	
 	// Optional Go template to use for transforming the secret value
 	ObjectTemplate string `json:objectTemplate`
-=======
-	// Optional failover object
-	FailoverObject FailoverObjectEntry `json:"failoverObject"`
->>>>>>> 41dc61e8
 
 	// Path translation character (not part of YAML spec).
 	translate string `json:"-"`
