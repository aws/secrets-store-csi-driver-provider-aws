$(eval AWS_REGION=$(shell echo $${REGION:-us-east-1}))
$(eval REGISTRY_NAME=$(shell echo $${PRIVREPO:-public.ecr.aws/aws-secrets-manager/secrets-store-csi-driver-provider-aws}))
$(eval REPOBASE=$(shell echo $(REGISTRY_NAME) | cut -f1 -d/))

ifeq ($(REPOBASE), public.ecr.aws)
ECRCMD=ecr-public
else
ECRCMD=ecr
endif

MAJOR_REV=1
MINOR_REV=1
PATCH_REV=0
FULL_REV=$(MAJOR_REV).$(MINOR_REV).$(PATCH_REV)

<<<<<<< HEAD
.PHONY: all clean docker-login docker-buildx
=======
LDFLAGS?="-X github.com/aws/secrets-store-csi-driver-provider-aws/server.Version=$(FULL_REV) \
          -X github.com/aws/secrets-store-csi-driver-provider-aws/auth.ProviderVersion=$(FULL_REV) \
          -extldflags "-static""
>>>>>>> 529f8128

CHART_RELEASER_PATH ?= cr

# Build docker image and push to AWS registry
all: clean docker-login docker-buildx

clean:
	-rm -rf _output
	-docker system prune --all --force

docker-login:
	aws --region $(AWS_REGION) $(ECRCMD) get-login-password | docker login -u AWS --password-stdin $(REPOBASE)

# Build, tag, and push multi-architecture image.
docker-buildx:
	@!(docker manifest inspect $(REGISTRY_NAME):$(FULL_REV) > /dev/null) || (echo "Version already exists"; exit 1)

	docker buildx build --platform linux/arm64,linux/amd64 --push \
				-t $(REGISTRY_NAME):latest \
				-t $(REGISTRY_NAME):$(FULL_REV) \
				-t $(REGISTRY_NAME):$(MAJOR_REV) \
				-t $(REGISTRY_NAME):latest-linux \
				-t $(REGISTRY_NAME):latest-linux-amd64 \
				-t $(REGISTRY_NAME):latest-linux-arm64 \
				-t $(REGISTRY_NAME):$(FULL_REV)-linux-amd64 \
				-t $(REGISTRY_NAME):$(FULL_REV)-linux-arm64 \
				. ;

# Get a GitHub personal access token from the "Developer settings" section of your Github Account settings
upload-helm:
	cd charts/secrets-store-csi-driver-provider-aws && ${CHART_RELEASER_PATH} package
	cd charts/secrets-store-csi-driver-provider-aws && ${CHART_RELEASER_PATH} upload -o aws -r secrets-store-csi-driver-provider-aws --token $(GITHUB_TOKEN) --skip-existing
	cd charts/secrets-store-csi-driver-provider-aws && ${CHART_RELEASER_PATH} index -o aws -r secrets-store-csi-driver-provider-aws --token $(GITHUB_TOKEN) --push --index-path .<|MERGE_RESOLUTION|>--- conflicted
+++ resolved
@@ -13,13 +13,11 @@
 PATCH_REV=0
 FULL_REV=$(MAJOR_REV).$(MINOR_REV).$(PATCH_REV)
 
-<<<<<<< HEAD
 .PHONY: all clean docker-login docker-buildx
-=======
+
 LDFLAGS?="-X github.com/aws/secrets-store-csi-driver-provider-aws/server.Version=$(FULL_REV) \
           -X github.com/aws/secrets-store-csi-driver-provider-aws/auth.ProviderVersion=$(FULL_REV) \
           -extldflags "-static""
->>>>>>> 529f8128
 
 CHART_RELEASER_PATH ?= cr
 
