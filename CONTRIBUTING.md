# Contributing Guidelines

Thank you for your interest in contributing to our project. Whether it's a bug report, new feature, correction, or additional
documentation, we greatly value feedback and contributions from our community.

Please read through this document before submitting any issues or pull requests to ensure we have all the necessary
information to effectively respond to your bug report or contribution.

## Reporting Bugs/Feature Requests

We welcome you to use the GitHub issue tracker to report bugs or suggest features.

When filing an issue, please check existing open, or recently closed, issues to make sure somebody else hasn't already
reported the issue. Please try to include as much information as you can. Details like these are incredibly useful:

- A reproducible test case or series of steps
- The version of our code being used
- Any modifications you've made relevant to the bug
- Anything unusual about your environment or deployment

## Contributing via Pull Requests

Contributions via pull requests are much appreciated. Before sending us a pull request, please ensure that:

1. You are working against the latest source on the _main_ branch.
2. You check existing open, and recently merged, pull requests to make sure someone else hasn't addressed the problem already.
3. You open an issue to discuss any significant work - we would hate for your time to be wasted.

To send us a pull request, please:

1. Fork the repository.
<<<<<<< HEAD
2. Modify the source; please focus on the specific change you are contributing.
3. Run `go fmt` to ensure consistent formatting for `.go` files, and Prettier for `.md`, `.yml`, and `.yaml` files (see [Formatting instructions](#formatting-instructions)).
=======
2. Modify the source; please focus on the specific change you are contributing. 
3. Run `gofmt -w ./..` to ensure consistent formatting.
4. Install `goimports` (`brew install goimports` on MacOS) and run `goimports -w ./..` to tidy import statements.
>>>>>>> 348bcdcc
4. Ensure local tests pass.
5. Commit to your fork using clear commit messages.
6. Send us a pull request, answering any default questions in the pull request interface.
7. Pay attention to any automated CI failures reported in the pull request, and stay involved in the conversation.

GitHub provides additional document on [forking a repository](https://help.github.com/articles/fork-a-repo/) and
[creating a pull request](https://help.github.com/articles/creating-a-pull-request/).

# Formatting instructions

- Install [Prettier](https://prettier.io/docs/install).
  - If using VS Code, install the VS Code extension for the above.
- Run `prettier --write **/*.{md,yml,yaml}`.
- Run `go fmt`

## Finding contributions to work on

Looking at the existing issues is a great way to find something to contribute on. As our projects, by default, use the default GitHub issue labels (enhancement/bug/duplicate/help wanted/invalid/question/wontfix), looking at any 'help wanted' issues is a great place to start.

## Code of Conduct

This project has adopted the [Amazon Open Source Code of Conduct](https://aws.github.io/code-of-conduct).
For more information see the [Code of Conduct FAQ](https://aws.github.io/code-of-conduct-faq) or contact
opensource-codeofconduct@amazon.com with any additional questions or comments.

## Security issue notifications

If you discover a potential security issue in this project we ask that you notify AWS/Amazon Security via our [vulnerability reporting page](http://aws.amazon.com/security/vulnerability-reporting/). Please do **not** create a public github issue.

## Licensing

See the [LICENSE](LICENSE) file for our project's licensing. We will ask you to confirm the licensing of your contribution.<|MERGE_RESOLUTION|>--- conflicted
+++ resolved
@@ -29,18 +29,13 @@
 To send us a pull request, please:
 
 1. Fork the repository.
-<<<<<<< HEAD
 2. Modify the source; please focus on the specific change you are contributing.
 3. Run `go fmt` to ensure consistent formatting for `.go` files, and Prettier for `.md`, `.yml`, and `.yaml` files (see [Formatting instructions](#formatting-instructions)).
-=======
-2. Modify the source; please focus on the specific change you are contributing. 
-3. Run `gofmt -w ./..` to ensure consistent formatting.
 4. Install `goimports` (`brew install goimports` on MacOS) and run `goimports -w ./..` to tidy import statements.
->>>>>>> 348bcdcc
-4. Ensure local tests pass.
-5. Commit to your fork using clear commit messages.
-6. Send us a pull request, answering any default questions in the pull request interface.
-7. Pay attention to any automated CI failures reported in the pull request, and stay involved in the conversation.
+5. Ensure local tests pass.
+6. Commit to your fork using clear commit messages.
+7. Send us a pull request, answering any default questions in the pull request interface.
+8. Pay attention to any automated CI failures reported in the pull request, and stay involved in the conversation.
 
 GitHub provides additional document on [forking a repository](https://help.github.com/articles/fork-a-repo/) and
 [creating a pull request](https://help.github.com/articles/creating-a-pull-request/).
