--- conflicted
+++ resolved
@@ -45,9 +45,7 @@
 
 useFipsEndpoint: false
 
-<<<<<<< HEAD
+dnsConfig: {}
+
 secrets-store-csi-driver:
-  install: true
-=======
-dnsConfig: {}
->>>>>>> ae94e557
+  install: true